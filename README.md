# Video to Events: Recycling Video Datasets for Event Cameras

<p align="center">
  <a href="https://youtu.be/uX6XknBGg0w">
    <img src="http://rpg.ifi.uzh.ch/data/VID2E/thumb.png" alt="Video to Events" width="600"/>
  </a>
</p>

This repository contains code that implements 
video to events conversion as described in Gehrig et al. CVPR'20 and the used dataset. The paper can be found [here](http://rpg.ifi.uzh.ch/docs/CVPR20_Gehrig.pdf)

If you use this code in an academic context, please cite the following work:

[Daniel Gehrig](https://danielgehrig18.github.io/), Mathias Gehrig, Javier Hidalgo-Carrió, [Davide Scaramuzza](http://rpg.ifi.uzh.ch/people_scaramuzza.html), "Video to Events: Recycling Video Datasets for Event Cameras", The Conference on Computer Vision and Pattern Recognition (CVPR), 2020

```bibtex
@InProceedings{Gehrig_2020_CVPR,
  author = {Daniel Gehrig and Mathias Gehrig and Javier Hidalgo-Carri\'o and Davide Scaramuzza},
  title = {Video to Events: Recycling Video Datasets for Event Cameras},
  booktitle = {{IEEE} Conf. Comput. Vis. Pattern Recog. (CVPR)},
  month = {June},
  year = {2020}
}
```
## News
We now also release new python bindings for esim with GPU support.
Details are [here](esim_torch/README.md)

## Dataset
The synthetic N-Caltech101 dataset, as well as video sequences used for event conversion can be found [here](http://rpg.ifi.uzh.ch/data/VID2E/ncaltech_syn_images.zip). For each sample of each class it contains events in the form `class/image_%04d.npz` and images in the form `class/image_%05d/images/image_%05d.png`, as well as the corresponding timestamps of the images in `class/image_%04d/timestamps.txt`.

## Installation
Clone the repo *recursively with submodules*

```bash
git clone git@github.com:uzh-rpg/rpg_vid2e.git --recursive
```

## Installation with [Anaconda](https://www.anaconda.com/distribution/)

```bash
<<<<<<< HEAD
conda config --add channel pytorch
conda config --append channels conda-forge
=======
conda config --add channels pytorch
>>>>>>> f3122a9a
conda create --name vid2e --file requirements.txt
conda install -y -c conda-forge pybind11 matplotlib
```

Build the python bindings for ESIM

```bash
pip install esim_py/
```

Build the python bindings with GPU support with 

```bash
pip install esim_torch/
```

## Adaptive Upsampling
*This package provides code for adaptive upsampling with frame interpolation based on [Super-SloMo](https://people.cs.umass.edu/~hzjiang/projects/superslomo/)*

Consult the [README](upsampling/README.md) for detailed instructions and examples.

## esim\_py
*This package exposes python bindings for [ESIM](http://rpg.ifi.uzh.ch/docs/CORL18_Rebecq.pdf) which can be used within a training loop.*

For detailed instructions and example consult the [README](esim_py/README.md)

## esim\_torch
*This package exposes python bindings for [ESIM](http://rpg.ifi.uzh.ch/docs/CORL18_Rebecq.pdf) with GPU support.*

For detailed instructions and example consult the [README](esim_torch/README.md)

## Example
To run an example, first upsample the example videos 

```bash
device=cpu
# device=cuda:0
python upsampling/upsample.py --input_dir=example/original --output_dir=example/upsampled --device=$device

```
This will generate upsampling/upsampled with in the `example/upsampled` folder. To generate events, use
```bash
python esim_torch/generate_events.py --input_dir=example/upsampled \
                                     --output_dir=example/events \
                                     --contrast_threshold_neg=0.2 \
                                     --contrast_threshold_pos=0.2 \
                                     --refractory_period_ns=0
```


<|MERGE_RESOLUTION|>--- conflicted
+++ resolved
@@ -39,12 +39,8 @@
 ## Installation with [Anaconda](https://www.anaconda.com/distribution/)
 
 ```bash
-<<<<<<< HEAD
-conda config --add channel pytorch
+conda config --add channels pytorch
 conda config --append channels conda-forge
-=======
-conda config --add channels pytorch
->>>>>>> f3122a9a
 conda create --name vid2e --file requirements.txt
 conda install -y -c conda-forge pybind11 matplotlib
 ```
